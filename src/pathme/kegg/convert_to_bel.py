--- conflicted
+++ resolved
@@ -626,11 +626,4 @@
             flatten=True if flatten else False,
         )
 
-<<<<<<< HEAD
-        to_pickle(
-            bel_graph,
-            os.path.join(export_folder, '{}.pickle'.format(kgml_file.strip('.xml'))),
-        )
-=======
-        to_pickle(bel_graph, pickle_path)
->>>>>>> e656add1
+        to_pickle(bel_graph, pickle_path)
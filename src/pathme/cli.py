# -*- coding: utf-8 -*-

"""Command line interface."""

import logging
import os
import sys

import click
import networkx as nx

import pathme.kegg.cli
import pathme.reactome.cli
import pathme.wikipathways.cli
<<<<<<< HEAD
import pybel
=======
>>>>>>> ebf11262
from pybel import to_pickle
from pybel.struct.mutation import collapse_all_variants, collapse_to_genes, remove_isolated_list_abundances
from pybel.struct.summary import count_functions
from .constants import CX_DIR, KEGG_BEL, PPI_DIR, REACTOME_BEL, SPIA_DIR, UNIVERSE_DIR, WIKIPATHWAYS_BEL
from .export_utils import export_helper, get_universe_graph, iterate_universe_graphs

logger = logging.getLogger(__name__)

commands = dict(
    kegg=pathme.kegg.cli.main,
    wikipathways=pathme.wikipathways.cli.main,
    reactome=pathme.reactome.cli.main,
)


@click.group(help='PathMe', commands=commands)
def main():
    """Run PathMe."""
    logging.basicConfig(format="%(asctime)s - %(levelname)s - %(name)s - %(message)s")


@main.group()
def export():
    """Export commands."""


kegg_path_option = click.option(
    '-k', '--kegg-path',
    help='KEGG BEL folder',
    default=KEGG_BEL,
    show_default=True,
)
reactome_path_option = click.option(
    '-r', '--reactome-path',
    help='Reactome BEL folder.',
    default=REACTOME_BEL,
    show_default=True,
)
wikipathways_path_option = click.option(
    '-w', '--wikipathways-path',
    help='WikiPathways BEL folder',
    default=WIKIPATHWAYS_BEL,
    show_default=True,
)

no_flatten_option = click.option('--no-flatten', is_flag=True, help='Do not flatten complex/reactions nodes')
no_normalize_names_option = click.option('--no-normalize-names', is_flag=True, help='Do not normalize names')


@export.command()
@kegg_path_option
@reactome_path_option
@wikipathways_path_option
@click.option('-o', '--output', help='Output directory', default=SPIA_DIR, show_default=True)
def spia(kegg_path, reactome_path, wikipathways_path, output):
    """Export BEL Pickles to SPIA Excel."""
    click.echo(f'Results will be exported to {output}')
    export_helper(
        kegg_path=kegg_path,
        reactome_path=reactome_path,
        wikipathways_path=wikipathways_path,
        output=output,
    )


@export.command()
@kegg_path_option
@reactome_path_option
@wikipathways_path_option
@click.option('-o', '--output', help='Output directory', default=PPI_DIR, show_default=True)
def ppi(kegg_path, reactome_path, wikipathways_path, output):
    """Export BEL Pickles to PPI-like tsv file."""
    click.echo(f'Results will be exported to {output}')
    export_helper(
        kegg_path=kegg_path,
        reactome_path=reactome_path,
        wikipathways_path=wikipathways_path,
        output=output,
        format='ppi',
    )


@export.command()
@kegg_path_option
@reactome_path_option
@wikipathways_path_option
@click.option('-o', '--output', help='Output directory', default=CX_DIR, show_default=True)
@no_flatten_option
@no_normalize_names_option
def cx(kegg_path, reactome_path, wikipathways_path, output, no_flatten, no_normalize_names):
    """Export BEL Pickles to CX."""
    try:
        from pybel_cx import to_cx_file
    except ImportError:
        click.secho('Could not import pybel_cx. Use pip install pybel-cx.')
        sys.exit(1)

    click.echo(f'Results will be exported to {output}')
<<<<<<< HEAD
    for _, path, graph in iterate_universe_graphs(
=======
    for source, path, graph in iterate_universe_graphs(
>>>>>>> ebf11262
        kegg_path=kegg_path,
        reactome_path=reactome_path,
        wikipathways_path=wikipathways_path,
        flatten=(not no_flatten),
        normalize_names=(not no_normalize_names),
    ):
        with open(os.path.join(output, f"{path.strip('.pickle')}.cx.json"), 'w') as file:
            to_cx_file(graph, file)


@export.command()
@kegg_path_option
@reactome_path_option
@wikipathways_path_option
@click.option('-o', '--output', help='Output directory', default=CX_DIR, show_default=True)
@no_flatten_option
@no_normalize_names_option
def hipathia(kegg_path, reactome_path, wikipathways_path, output, no_flatten, no_normalize_names):
    """Export to hipathia directories."""
    click.echo(f'Results will be exported to {output}')
    for source, path, graph in iterate_universe_graphs(
        kegg_path=kegg_path,
        reactome_path=reactome_path,
        wikipathways_path=wikipathways_path,
        flatten=(not no_flatten),
        normalize_names=(not no_normalize_names),
    ):
        pybel.to_hipathia(graph, os.path.join(output, os.path.basename(path)))


@export.command()
@kegg_path_option
@reactome_path_option
@wikipathways_path_option
@click.option('-o', '--output', help='Output directory', default=UNIVERSE_DIR, show_default=True)
@no_flatten_option
@no_normalize_names_option
def universe(kegg_path, reactome_path, wikipathways_path, output, no_flatten, no_normalize_names):
    """Export harmonized PathMe universe."""
    logging.basicConfig(level=logging.info, format="%(asctime)s - %(levelname)s - %(name)s - %(message)s")
    logger.setLevel(logging.INFO)

    flatten = not no_flatten
    normalize_names = not no_normalize_names

    if not flatten:
        click.echo('Complexes and Reactions will be not be flatten to single nodes')

    if not normalize_names:
        click.echo('Names will not be normalized to lower case')

    click.echo("Merging graphs to universe and harmonizing...(this might take a while)")

    # Not explode will flip the boolean coming from the cli
    universe_graph = get_universe_graph(
        kegg_path=kegg_path,
        reactome_path=reactome_path,
        wikipathways_path=wikipathways_path,
        flatten=flatten,
        normalize_names=normalize_names,
    )
    click.echo(f'Number of isolates after getting universe: {nx.number_of_isolates(universe_graph)}')

    # Remove isolated list abundances
    remove_isolated_list_abundances(universe_graph)

    if flatten:
        # TODO: Remove node list solo de Reactome
        click.echo(f'Number of isolates after flattening: {nx.number_of_isolates(universe_graph)}')

    click.echo("Merging variants and genes")
    collapse_all_variants(universe_graph)
    collapse_to_genes(universe_graph)
    click.echo(f'Number of isolates after collapsing variants and to genes: {nx.number_of_isolates(universe_graph)}')

    universe_graph.name = 'PathMe Universe'

    click.echo(f"Export BEL graph to: {os.path.join(output, 'pathme_universe_bel_graph.bel.pickle')}")
    click.echo(universe_graph.summary_str())
    click.echo(count_functions(universe_graph))

    to_pickle(universe_graph, os.path.join(output, "pathme_universe_bel_graph.bel.pickle"))


if __name__ == '__main__':
    main()<|MERGE_RESOLUTION|>--- conflicted
+++ resolved
@@ -12,10 +12,7 @@
 import pathme.kegg.cli
 import pathme.reactome.cli
 import pathme.wikipathways.cli
-<<<<<<< HEAD
 import pybel
-=======
->>>>>>> ebf11262
 from pybel import to_pickle
 from pybel.struct.mutation import collapse_all_variants, collapse_to_genes, remove_isolated_list_abundances
 from pybel.struct.summary import count_functions
@@ -114,11 +111,7 @@
         sys.exit(1)
 
     click.echo(f'Results will be exported to {output}')
-<<<<<<< HEAD
-    for _, path, graph in iterate_universe_graphs(
-=======
     for source, path, graph in iterate_universe_graphs(
->>>>>>> ebf11262
         kegg_path=kegg_path,
         reactome_path=reactome_path,
         wikipathways_path=wikipathways_path,
